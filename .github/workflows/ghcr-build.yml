--- conflicted
+++ resolved
@@ -1,4 +1,4 @@
-# Workflow that builds, tests and then pushes the OpenHands and runtime docker images to the configured Docker registry
+# Workflow that builds, tests and then pushes the OpenHands and runtime docker images to the ghcr.io repository
 name: Docker
 
 # Always run on "main"
@@ -9,7 +9,6 @@
   push:
     branches:
       - main
-      - test-integration
     tags:
       - "*"
   pull_request:
@@ -27,8 +26,6 @@
 
 env:
   RELEVANT_SHA: ${{ github.event.pull_request.head.sha || github.sha }}
-  DOCKER_REGISTRY: docker.io
-  DOCKER_PUBLISH_ORG: phymbert
 
 jobs:
   define-matrix:
@@ -72,18 +69,22 @@
         uses: docker/setup-qemu-action@v3.6.0
         with:
           image: tonistiigi/binfmt:latest
-      - name: Login to Docker Hub
+      - name: Login to GHCR
         uses: docker/login-action@v3
         with:
-          username: ${{ secrets.DOCKERHUB_USERNAME || 'phymbert' }}
-          password: ${{ secrets.DOCKERHUB_TOKEN }}
+          registry: ghcr.io
+          username: ${{ github.repository_owner }}
+          password: ${{ secrets.GITHUB_TOKEN }}
       - name: Set up Docker Buildx
         id: buildx
         uses: docker/setup-buildx-action@v3
+      - name: Lowercase Repository Owner
+        run: |
+          echo REPO_OWNER=$(echo ${{ github.repository_owner }} | tr '[:upper:]' '[:lower:]') >> $GITHUB_ENV
       - name: Build and push app image
         if: "!github.event.pull_request.head.repo.fork"
         run: |
-          ./containers/build.sh -i openhands -o ${{ env.DOCKER_PUBLISH_ORG }} --push
+          ./containers/build.sh -i openhands -o ${{ env.REPO_OWNER }} --push
 
   # Builds the runtime Docker images
   ghcr_build_runtime:
@@ -106,11 +107,12 @@
         uses: docker/setup-qemu-action@v3.6.0
         with:
           image: tonistiigi/binfmt:latest
-      - name: Login to Docker Hub
+      - name: Login to GHCR
         uses: docker/login-action@v3
         with:
-          username: ${{ secrets.DOCKERHUB_USERNAME || 'phymbert' }}
-          password: ${{ secrets.DOCKERHUB_TOKEN }}
+          registry: ghcr.io
+          username: ${{ github.repository_owner }}
+          password: ${{ secrets.GITHUB_TOKEN }}
       - name: Set up Docker Buildx
         id: buildx
         uses: docker/setup-buildx-action@v3
@@ -125,6 +127,9 @@
         run: make install-python-dependencies POETRY_GROUP=main INSTALL_PLAYWRIGHT=0
       - name: Create source distribution and Dockerfile
         run: poetry run python3 openhands/runtime/utils/runtime_build.py --base_image ${{ matrix.base_image.image }} --build_folder containers/runtime --force_rebuild
+      - name: Lowercase Repository Owner
+        run: |
+          echo REPO_OWNER=$(echo ${{ github.repository_owner }} | tr '[:upper:]' '[:lower:]') >> $GITHUB_ENV
       - name: Short SHA
         run: |
           echo SHORT_SHA=$(git rev-parse --short "$RELEVANT_SHA") >> $GITHUB_ENV
@@ -132,12 +137,8 @@
         if: github.event.pull_request.head.repo.fork != true
         shell: bash
         run: |
-<<<<<<< HEAD
-          ./containers/build.sh -i runtime -o ${{ env.DOCKER_PUBLISH_ORG }} -t ${{ matrix.base_image.tag }} --dry
-=======
 
           ./containers/build.sh -i runtime -o ${{ env.REPO_OWNER }} -t ${{ matrix.base_image.tag }} --dry
->>>>>>> e9c33356
 
           DOCKER_BUILD_JSON=$(jq -c . < docker-build-dry.json)
           echo "DOCKER_TAGS=$(echo "$DOCKER_BUILD_JSON" | jq -r '.tags | join(",")')" >> $GITHUB_ENV
@@ -153,12 +154,12 @@
           build-args: ${{ env.DOCKER_BUILD_ARGS }}
           context: containers/runtime
           provenance: false
-      # Forked repos can't push to Docker Hub, so we just build in order to populate the cache for rebuilding
+      # Forked repos can't push to GHCR, so we just build in order to populate the cache for rebuilding
       - name: Build runtime image ${{ matrix.base_image.image }} for fork
         if: github.event.pull_request.head.repo.fork
         uses: useblacksmith/build-push-action@v1
         with:
-          tags: ${{ env.DOCKER_REGISTRY }}/${{ env.DOCKER_PUBLISH_ORG }}/runtime:${{ env.RELEVANT_SHA }}-${{ matrix.base_image.tag }}
+          tags: ghcr.io/${{ env.REPO_OWNER }}/runtime:${{ env.RELEVANT_SHA }}-${{ matrix.base_image.tag }}
           context: containers/runtime
       - name: Upload runtime source for fork
         if: github.event.pull_request.head.repo.fork
@@ -273,13 +274,16 @@
         with:
           name: runtime-src-${{ matrix.base_image.tag }}
           path: containers/runtime
-      # Forked repos can't push to Docker Hub, so we need to rebuild using cache
+      - name: Lowercase Repository Owner
+        run: |
+          echo REPO_OWNER=$(echo ${{ github.repository_owner }} | tr '[:upper:]' '[:lower:]') >> $GITHUB_ENV
+      # Forked repos can't push to GHCR, so we need to rebuild using cache
       - name: Build runtime image ${{ matrix.base_image.image }} for fork
         if: github.event.pull_request.head.repo.fork
         uses: useblacksmith/build-push-action@v1
         with:
           load: true
-          tags: ${{ env.DOCKER_REGISTRY }}/${{ env.DOCKER_PUBLISH_ORG }}/runtime:${{ env.RELEVANT_SHA }}-${{ matrix.base_image.tag }}
+          tags: ghcr.io/${{ env.REPO_OWNER }}/runtime:${{ env.RELEVANT_SHA }}-${{ matrix.base_image.tag }}
           context: containers/runtime
       - name: Install poetry via pipx
         run: pipx install poetry
@@ -299,7 +303,7 @@
           # Install to be able to retry on failures for flaky tests
           poetry run pip install pytest-rerunfailures
 
-          image_name=${{ env.DOCKER_REGISTRY }}/${{ env.DOCKER_PUBLISH_ORG }}/runtime:${{ env.RELEVANT_SHA }}-${{ matrix.base_image.tag }}
+          image_name=ghcr.io/${{ env.REPO_OWNER }}/runtime:${{ env.RELEVANT_SHA }}-${{ matrix.base_image.tag }}
 
           # Setting RUN_AS_OPENHANDS to false means use root.
           # That should mean SANDBOX_USER_ID is ignored but some tests do not check for RUN_AS_OPENHANDS.
@@ -332,13 +336,16 @@
         with:
           name: runtime-src-${{ matrix.base_image.tag }}
           path: containers/runtime
-      # Forked repos can't push to Docker Hub, so we need to rebuild using cache
+      - name: Lowercase Repository Owner
+        run: |
+          echo REPO_OWNER=$(echo ${{ github.repository_owner }} | tr '[:upper:]' '[:lower:]') >> $GITHUB_ENV
+      # Forked repos can't push to GHCR, so we need to rebuild using cache
       - name: Build runtime image ${{ matrix.base_image.image }} for fork
         if: github.event.pull_request.head.repo.fork
         uses: useblacksmith/build-push-action@v1
         with:
           load: true
-          tags: ${{ env.DOCKER_REGISTRY }}/${{ env.DOCKER_PUBLISH_ORG }}/runtime:${{ env.RELEVANT_SHA }}-${{ matrix.base_image.tag }}
+          tags: ghcr.io/${{ env.REPO_OWNER }}/runtime:${{ env.RELEVANT_SHA }}-${{ matrix.base_image.tag }}
           context: containers/runtime
       - name: Install poetry via pipx
         run: pipx install poetry
@@ -358,7 +365,7 @@
           # Install to be able to retry on failures for flaky tests
           poetry run pip install pytest-rerunfailures
 
-          image_name=${{ env.DOCKER_REGISTRY }}/${{ env.DOCKER_PUBLISH_ORG }}/runtime:${{ env.RELEVANT_SHA }}-${{ matrix.base_image.tag }}
+          image_name=ghcr.io/${{ env.REPO_OWNER }}/runtime:${{ env.RELEVANT_SHA }}-${{ matrix.base_image.tag }}
 
           TEST_RUNTIME=docker \
           SANDBOX_USER_ID=$(id -u) \
