--- conflicted
+++ resolved
@@ -117,7 +117,6 @@
         Returns:
             An Issue object
         """
-<<<<<<< HEAD
         if self.bitbucket_mode == 'server':
             url = f'{self._get_repo_api_base()}/pull-requests/{issue_number}'
             async with httpx.AsyncClient(verify=httpx_verify_option()) as client:
@@ -136,10 +135,7 @@
                 base_branch=data.get('toRef', {}).get('displayId'),
             )
 
-        url = f'{self._get_repo_api_base()}/issues/{issue_number}'
-=======
         url = f'{self.base_url}/repositories/{self.owner}/{self.repo}/issues/{issue_number}'
->>>>>>> ab098c9d
         async with httpx.AsyncClient(verify=httpx_verify_option()) as client:
             response = await client.get(url, headers=self.headers)
             response.raise_for_status()
